# imports
import argparse
import json
from dataclasses import dataclass

import torch
from diffusers import UNet2DModel
from torch.utils.data import DataLoader
from torch.utils.tensorboard import SummaryWriter
from torchvision import transforms

import utils.anomalies
from loader.loader import MVTecDataset
from schedulers.scheduling_ddim import DDIMScheduler
from utils.files import save_args
from utils.visualize import generate_single_sample, plot_single_channel_imgs, plot_rgb_imgs, gray_to_rgb, \
    split_into_patches


@dataclass
class InferenceArgs:
    num_inference_steps: int
    start_at_timestep: int
    reconstruction_weight: float
    mvtec_item: str
    mvtec_item_states: list
    checkpoint_dir: str
    checkpoint_name: str
    log_dir: str
    train_steps: int
    beta_schedule: str
    flip: bool
    eta: float
    device: str
    dataset_path: str
    shuffle: bool
    img_dir: str
    plt_imgs: bool
    patch_imgs: bool

def parse_args() -> InferenceArgs:
    parser = argparse.ArgumentParser(description='Add config for the training')
    parser.add_argument('--checkpoint_dir', type=str, required=True,
                        help='directory path to store the checkpoints')
    parser.add_argument('--log_dir', type=str, default="logs",
                        help='directory path to store logs')
    parser.add_argument('--img_dir', type=str, default="generated_imgs",
                        help='directory path to store generated imgs')
    parser.add_argument('--checkpoint_name', type=str, required=True,
                        help='name of the run and corresponding checkpoints/logs that are created')
    parser.add_argument('--mvtec_item', type=str, required=True,
                        choices=["bottle", "cable", "capsule", "carpet", "grid", "hazelnut", "leather", "metal_nut",
                                 "pill", "screw", "tile", "toothbrush", "transistor", "wood", "zipper"],
                        help='name of the item within the MVTec Dataset to train on')
    parser.add_argument('--mvtec_item_states', type=str, nargs="+", default="all",
                        help="States of the mvtec items that should be used. Available options depend on the selected item. Set to 'all' to include all states")
    parser.add_argument('--flip', action='store_true',
                        help='whether to augment training data with a flip')
    parser.add_argument('--num_inference_steps', type=int, default=30,
                        help='At which timestep/how many timesteps should be regenerated')
    parser.add_argument('--start_at_timestep', type=int, default=300,
                        help='At which timestep/how many timesteps should be regenerated')
    parser.add_argument('--train_steps', type=int, default=1000,
                        help='number of steps for the full diffusion process')
    parser.add_argument('--beta_schedule', type=str, default="linear",
                        help='Type of schedule for the beta/variance values')
    parser.add_argument('--dataset_path', type=str, required=True,
                        help='directory path to the (mvtec) dataset')
    parser.add_argument('--device', type=str, default="cuda",
                        help='device to train on')
    parser.add_argument('--recon_weight', type=float, default=1, dest="reconstruction_weight",
                        help='Influence of the original sample during generation')
    parser.add_argument('--eta', type=float, default=0,
                        help='Stochasticity parameter of DDIM, with eta=1 being DDPM and eta=0 meaning no randomness')
    parser.add_argument('--shuffle', action='store_true',
                        help='Shuffle the items in the dataset')
    parser.add_argument('--plt_imgs', action='store_true',
                        help='Plot the images with matplot lib. I.e. call plt.show()')
    parser.add_argument('--patch_imgs', action='store_true',
                        help='If the image size is larger than the models input, split input into multiple patches and stitch it together afterwards.')

    return InferenceArgs(**vars(parser.parse_args()))


def main(args: InferenceArgs, writer: SummaryWriter):
    # train loop
    print("**** starting inference *****")
    config_file = open(f"{args.checkpoint_dir}/model_config.json", "r")
    model_config = json.loads(config_file.read())
    train_arg_file = open(f"{args.checkpoint_dir}/train_arg_config.json", "r")
    train_arg_config:dict = json.loads(train_arg_file.read())
    save_args(args, args.img_dir, "inference_args")

    augmentations = transforms.Compose(
        [
            transforms.Resize(model_config["sample_size"], interpolation=transforms.InterpolationMode.BILINEAR) if not args.patch_imgs else transforms.Lambda(lambda x: x),
            transforms.RandomHorizontalFlip() if args.flip else transforms.Lambda(lambda x: x),
            transforms.ToTensor(),
            transforms.Normalize([0.5], [0.5]),
        ]
    )

    def transform_images(imgs):
        return [augmentations(image.convert("RGB")) for image in imgs]

    # data loader
    test_data = MVTecDataset(args.dataset_path, False, args.mvtec_item, args.mvtec_item_states,
                             transform_images)
    test_loader = DataLoader(test_data, batch_size=1, shuffle=args.shuffle)

    # set model, optimizer, scheduler
    model = UNet2DModel(
        **model_config
    )

    model.load_state_dict(torch.load(f"{args.checkpoint_dir}/{args.checkpoint_name}"))
    model.eval()
    model.to(args.device)

    with torch.no_grad():
        # validate and generate images
        noise_scheduler_inference = DDIMScheduler(args.train_steps, args.start_at_timestep, beta_schedule=args.beta_schedule, timestep_spacing="leading",
                                                  reconstruction_weight=args.reconstruction_weight)
        noise_kind = train_arg_config.get("noise_kind", "gaussian")
        for i, (img, state, gt) in enumerate(test_loader):
            original, reconstruction, diffmap, history = generate_single_sample(model, noise_scheduler_inference, img,
                                                                                args.eta, args.num_inference_steps,
<<<<<<< HEAD
                                                                                args.start_at_timestep, args.patch_imgs,
                                                                                noise_kind)
            plot_single_channel_imgs([gt, diffmap], ["ground truth", "diff-map"],
=======
                                                                                args.start_at_timestep)
            anomaly_map = utils.anomalies.diff_map_to_anomaly_map(diffmap, 100)
            plot_single_channel_imgs([gt, diffmap, anomaly_map], ["ground truth", "heatmap", "anomaly-map"],
>>>>>>> fda8ed13
                                     save_to=f"{args.img_dir}/{i}_{state[0]}_heatmap.png", show_img=args.plt_imgs)
            plot_rgb_imgs([original, reconstruction], ["original", "reconstructed"],
                          save_to=f"{args.img_dir}/{i}_{state[0]}.png", show_img=args.plt_imgs)

            if writer is not None:
                writer.add_images(f"{i}_{state[0]}", torch.concat([original.to(torch.uint8)] + history + [gray_to_rgb(diffmap), gray_to_rgb(gt * 255).to(torch.uint8)]))


if __name__ == '__main__':
    args: InferenceArgs = parse_args()
    writer = SummaryWriter(f'{args.log_dir}/inference')
    main(args, writer)<|MERGE_RESOLUTION|>--- conflicted
+++ resolved
@@ -125,15 +125,11 @@
         for i, (img, state, gt) in enumerate(test_loader):
             original, reconstruction, diffmap, history = generate_single_sample(model, noise_scheduler_inference, img,
                                                                                 args.eta, args.num_inference_steps,
-<<<<<<< HEAD
                                                                                 args.start_at_timestep, args.patch_imgs,
                                                                                 noise_kind)
-            plot_single_channel_imgs([gt, diffmap], ["ground truth", "diff-map"],
-=======
-                                                                                args.start_at_timestep)
             anomaly_map = utils.anomalies.diff_map_to_anomaly_map(diffmap, 100)
-            plot_single_channel_imgs([gt, diffmap, anomaly_map], ["ground truth", "heatmap", "anomaly-map"],
->>>>>>> fda8ed13
+
+            plot_single_channel_imgs([gt, diffmap, anomaly_map], ["ground truth", "diff-map", "anomaly-map"],
                                      save_to=f"{args.img_dir}/{i}_{state[0]}_heatmap.png", show_img=args.plt_imgs)
             plot_rgb_imgs([original, reconstruction], ["original", "reconstructed"],
                           save_to=f"{args.img_dir}/{i}_{state[0]}.png", show_img=args.plt_imgs)
